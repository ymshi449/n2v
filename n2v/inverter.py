--- conflicted
+++ resolved
@@ -6,15 +6,6 @@
 import numpy as np
 from opt_einsum import contract
 
-<<<<<<< HEAD
-import psi4
-psi4.core.be_quiet()
-psi4.core.clean()
-psi4.set_options({"save_jk" : True})
-
-from .methods.wuyang import WuYang
-=======
->>>>>>> c93bc75c
 from .methods.zmp import ZMP
 from .methods.wuyang import WuYang
 from .methods.pdeco import PDECO
@@ -214,78 +205,3 @@
             return self.pdeco(opt_max_iter, **keywords)
         else:
             raise ValueError(f"Inversion method not available. Methods available: {['wuyang', 'zmp', 'mrks', 'oc', 'pdeco']}")
-<<<<<<< HEAD
-
-    def generate_components(self, guide_potential_components):
-        """
-        Generates exact potential components to be added to
-        the Hamiltonian to aide in the inversion procedure. 
-
-        Parameters:
-        -----------
-        guide_potential_components: list
-            Components added as to guide inversion. 
-            Can be chosen from {"fermi_amandi", "svwn"}
-        """
-
-        self.va = np.zeros_like(self.T)
-        self.vb = np.zeros_like(self.T)
-
-        N = self.nalpha + self.nbeta
-
-        if self.J0 is None:
-            if type(self.wfn) == psi4.core.CCWavefunction:
-                nbf = self.nbf
-                C_NO = psi4.core.Matrix(nbf, nbf)
-                eigs_NO = psi4.core.Vector(nbf)
-                self.wfn.Da().diagonalize(C_NO, eigs_NO, psi4.core.DiagonalizeOrder.Descending)
-                occu = np.sqrt(eigs_NO.np)
-                New_Orb_a = occu * C_NO.np
-                assert np.allclose(New_Orb_a @ New_Orb_a.T, self.Dt[0])
-                if self.ref == 1:
-                    New_Orb_b = New_Orb_a
-                else:
-                    self.wfn.Db().diagonalize(C_NO, eigs_NO, psi4.core.DiagonalizeOrder.Descending)
-                    occu = np.sqrt(eigs_NO.np)
-                    New_Orb_b = occu * C_NO.np
-                self.J0 = self.form_jk(New_Orb_a, New_Orb_b)[0]
-            else:
-                self.J0, _ = self.form_jk(self.ct[0], self.ct[1])
-
-        if "fermi_amaldi" in guide_potential_components:
-            v_fa = (1-1/N) * (self.J0[0] + self.J0[1])
-
-            self.va += v_fa
-            self.vb += v_fa
-        elif "hartree" in guide_potential_components:
-            v_hartree = (self.J0[0] + self.J0[1])
-
-            self.va += v_hartree
-            self.vb += v_hartree
-        else:
-            raise ValueError("Hartee nor FA was included."
-                             "Convergence will likely not be achieved")
-
-        if "svwn" in guide_potential_components:
-            if "svwn" in guide_potential_components:
-                _, wfn_0 = psi4.energy( "svwn"+"/"+self.basis_str, molecule=self.mol , return_wfn = True)
-
-            if self.ref == 1:
-                ntarget = psi4.core.Matrix.from_array( [ self.Dt[0] + self.Dt[1] ] )
-                wfn_0.V_potential().set_D( [ntarget] )
-                vxc_a = psi4.core.Matrix( self.nbf, self.nbf )
-                wfn_0.V_potential().compute_V([vxc_a])
-                self.va += vxc_a.np
-                self.vb += vxc_a.np
-            elif self.ref == 2:
-                na_target = psi4.core.Matrix.from_array( self.Dt[0] )
-                nb_target = psi4.core.Matrix.from_array( self.Dt[1] )
-                wfn_0.V_potential().set_D( [na_target, nb_target] )
-                vxc_a = psi4.core.Matrix( self.nbf, self.nbf )
-                vxc_b = psi4.core.Matrix( self.nbf, self.nbf )
-                wfn_0.V_potential().compute_V([vxc_a, vxc_b])
-                self.va += vxc_a.np
-                self.vb += vxc_b.np
-        self.guide_potential_components = guide_potential_components
-=======
->>>>>>> c93bc75c
